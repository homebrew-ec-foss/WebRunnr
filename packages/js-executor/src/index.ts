--- conflicted
+++ resolved
@@ -12,10 +12,7 @@
   private currentResolve: ((result: ExecutionResult) => void) | null = null;
   private accumulatedStdout = '';
   private accumulatedStderr = '';
-<<<<<<< HEAD
   private coreInputCallback?: (message: string) => void;
-=======
->>>>>>> 23b93634
 
   constructor() {
     this.setupMessageListener();
@@ -57,12 +54,9 @@
     this.accumulatedStdout = '';
     this.accumulatedStderr = '';
 
-<<<<<<< HEAD
     // Transform code to handle interactive input
     const transformedCode = this.transformCode(code);
 
-=======
->>>>>>> 23b93634
     // Create new execution promise
     this.pendingExecution = new Promise<ExecutionResult>((resolve) => {
       this.currentResolve = resolve;
@@ -82,7 +76,6 @@
     return result;
   }
 
-<<<<<<< HEAD
   private transformCode(code: string): string {
     // Transform prompt() calls to async requestInput() calls
     return code.replace(
@@ -94,8 +87,6 @@
     );
   }
 
-=======
->>>>>>> 23b93634
   private async createIframe(): Promise<void> {
     this.iframe = document.createElement('iframe');
     this.iframe.sandbox = 'allow-scripts allow-forms';
@@ -157,7 +148,6 @@
         originalWarn.apply(console, args);
       };
 
-<<<<<<< HEAD
       // Input handling for interactive operations
       let currentInputResolve = null;
 
@@ -189,43 +179,20 @@
           // Wrap user code in async function to handle await
           const asyncCode = \`(async function() { \${code} })()\`;
           await eval(asyncCode);
-=======
-      async function executeCode(code) {
-        try {
-          // Use async function to handle potential async code
-          await eval(\`(async function() { \${code} })()\`);
->>>>>>> 23b93634
           
           // Send completion signal after main execution
           window.parent.postMessage({ type: 'EXECUTION_COMPLETE' }, '*');
         } catch (error) {
-<<<<<<< HEAD
-          // Handle error
-=======
-          // Handle error exactly like js-exec
->>>>>>> 23b93634
+
           window.parent.postMessage({ 
             type: 'stderr', 
             data: error.message + (error.stack ? '\\n' + error.stack : '')
           }, '*');
           
-<<<<<<< HEAD
           // Still send completion signal on error
           window.parent.postMessage({ type: 'EXECUTION_COMPLETE' }, '*');
         }
       }
-=======
-          // Still send completion even on error
-          window.parent.postMessage({ type: 'EXECUTION_COMPLETE' }, '*');
-        }
-      }
-
-      window.addEventListener('message', (event) => {
-        if (event.data.type === 'EXECUTE_CODE') {
-          executeCode(event.data.code);
-        }
-      });
->>>>>>> 23b93634
     `;
   }
 
@@ -236,14 +203,12 @@
           this.accumulatedStdout += event.data.data + '\n';
         } else if (event.data.type === 'stderr') {
           this.accumulatedStderr += event.data.data + '\n';
-<<<<<<< HEAD
+
         } else if (event.data.type === 'INPUT_REQUEST') {
           // Forward input request to core
           if (this.coreInputCallback) {
             this.coreInputCallback(event.data.message);
           }
-=======
->>>>>>> 23b93634
         } else if (event.data.type === 'EXECUTION_COMPLETE' && this.currentResolve) {
           // Return accumulated outputs when execution completes
           this.currentResolve({
